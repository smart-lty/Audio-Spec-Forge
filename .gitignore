--- conflicted
+++ resolved
@@ -195,12 +195,8 @@
 outputs/
 wandb/
 .idea
-<<<<<<< HEAD
 audio_dev_docs/
-=======
-
 # macOS
 .DS_Store
 
-.vscode/
->>>>>>> c0aa5739
+.vscode/