import json
import os
import warnings
from typing import Optional, Union

import torch
from transformers import AutoConfig
from transformers import AutoModelForCausalLM as AutoModelForCausalLMBase
from transformers import (
    Llama4Config,
    Llama4TextConfig,
    LlamaConfig,
    PretrainedConfig,
    Qwen3Config,
    Qwen3MoeConfig,
    Qwen2AudioConfig,
    modeling_utils,
)

from specforge.utils import default_torch_dtype

from .draft.llama3_eagle import LlamaForCausalLMEagle3
from .target.llama4 import Llama4ForCausalLM
from .target.qwen3 import Qwen3ForCausalLM
from .target.qwen3_moe import Qwen3MoeForCausalLM
from .target.qwen2_audio import Qwen2AudioForConditionalGeneration


class AutoEagle3DraftModel(AutoModelForCausalLMBase):
    # the model mapping is currently hardcoded, we should support lazy model mapping via registry
    _model_mapping = {
        LlamaConfig: LlamaForCausalLMEagle3,
    }

    @classmethod
    def from_config(cls, config: PretrainedConfig, **config_kwargs):
        """
        This class method takes a configuration object and create its model based on the
        _model_mapping class variable.

        Args:
            config (PretrainedConfig): A configuration object.

        Returns:
            A model instance.
        """
        # get the model class from the
        _model_cls = cls._model_mapping[type(config)]
        return _model_cls(config, **config_kwargs)

    @classmethod
    def from_pretrained(
        cls,
        pretrained_model_name_or_path: Union[str, os.PathLike[str]],
        *model_args,
        **kwargs,
    ):
        original_warn = modeling_utils.logger.warning

        def filtered_warning(msg):
            if "embed_tokens.weight" in str(msg) and "initialized" in str(msg):
                return
            original_warn(msg)

        modeling_utils.logger.warning = filtered_warning

        try:
            model = super().from_pretrained(
                pretrained_model_name_or_path, *model_args, **kwargs
            )
        finally:
            modeling_utils.logger.warning = original_warn

        return model


class AutoDistributedTargetModel(AutoModelForCausalLMBase):
    # the model mapping is currently hardcoded, we should support lazy model mapping via registry
    _model_mapping = {
        Llama4TextConfig: [Llama4ForCausalLM],
        Qwen3MoeConfig: [Qwen3MoeForCausalLM],
<<<<<<< HEAD
        Qwen2AudioConfig: [Qwen2AudioForConditionalGeneration],
=======
        Qwen3Config: [Qwen3ForCausalLM],
>>>>>>> c0aa5739
    }

    @classmethod
    def from_pretrained(
        cls,
        pretrained_model_name_or_path: Union[str, os.PathLike[str]],
        torch_dtype: torch.dtype = None,
        device: str = None,
        cache_dir: Optional[str] = None,
        **config_kwargs,
    ):
        config = AutoConfig.from_pretrained(
            pretrained_model_name_or_path, **config_kwargs
        )

        if isinstance(config, Llama4Config):
            config = config.text_config

        assert (
            type(config) in cls._model_mapping
        ), f"Unsupported config type: {type(config)}"
        model_cls = cls._model_mapping[type(config)][0]

        if device is None:
            device = torch.device("cpu")
        else:
            device = torch.device(device)

        if torch_dtype is None:
            torch_dtype = torch.get_default_dtype()

        # load model
        with default_torch_dtype(torch_dtype), torch.device(device):
            model = model_cls(config)
        model.load_checkpoint(pretrained_model_name_or_path, cache_dir=cache_dir)

        # just ensure that all the parameters follow the same dtype and device
        # model = model.to(torch_dtype)
        # model = model.to(device)

        return model


class AutoDraftModelConfig:

    _config_mapping = {
        "LlamaForCausalLMEagle3": LlamaConfig,
    }

    @classmethod
    def from_file(cls, config_path: str):
        """
        This class method takes a configuration file path and create its configuration object based on the
        _config_mapping class variable.

        Args:
            config_path (str): A path to a configuration file.

        Returns:
            A configuration object.
        """
        with open(config_path, "r") as f:
            config = json.load(f)

        if "tie_word_embeddings" in config:
            print("Set draft model tie_word_embeddings to False")
            config["tie_word_embeddings"] = False

        # check for architectures
        architectures = config.get("architectures", None)

        if architectures is None:
            raise ValueError("No architectures found in the config file")

        if len(architectures) != 1:
            raise ValueError("Only one architecture is supported")

        architecture = architectures[0]

        if architecture not in cls._config_mapping:
            raise ValueError(f"Architecture {architecture} not supported")

        return cls._config_mapping[architecture].from_dict(config)<|MERGE_RESOLUTION|>--- conflicted
+++ resolved
@@ -79,11 +79,6 @@
     _model_mapping = {
         Llama4TextConfig: [Llama4ForCausalLM],
         Qwen3MoeConfig: [Qwen3MoeForCausalLM],
-<<<<<<< HEAD
-        Qwen2AudioConfig: [Qwen2AudioForConditionalGeneration],
-=======
-        Qwen3Config: [Qwen3ForCausalLM],
->>>>>>> c0aa5739
     }
 
     @classmethod
